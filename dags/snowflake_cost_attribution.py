--- conflicted
+++ resolved
@@ -1,12 +1,9 @@
 """
 ## Astro Observe Cost Attribution DAG
 
-<<<<<<< HEAD
+
 This DAG grabs external query IDs (each query made to snowflake is assigned a unique query ID) and then
 queries Snowflake's account_usage.query_attribution_history to get the credits attributed to each query.
-=======
-This DAG grabs external query IDs (each query made to snowflake is assigned a unique query ID) and then queries Snowflake's account_usage.query_attribution_history to get the credits attributed to each query.
->>>>>>> e8cd074e
 These credit costs are sent to the Astronomer API for cost tracking.
 """
 
